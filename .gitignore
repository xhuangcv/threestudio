# Created by https://www.toptal.com/developers/gitignore/api/python
# Edit at https://www.toptal.com/developers/gitignore?templates=python

### Python ###
# Byte-compiled / optimized / DLL files
__pycache__/
*.py[cod]
*$py.class

# C extensions
*.so

# Distribution / packaging
.Python
build/
develop-eggs/
dist/
downloads/
eggs/
.eggs/
lib/
lib64/
parts/
sdist/
var/
wheels/
share/python-wheels/
*.egg-info/
.installed.cfg
*.egg
MANIFEST

# PyInstaller
#  Usually these files are written by a python script from a template
#  before PyInstaller builds the exe, so as to inject date/other infos into it.
*.manifest
*.spec

# Installer logs
pip-log.txt
pip-delete-this-directory.txt

# Unit test / coverage reports
htmlcov/
.tox/
.nox/
.coverage
.coverage.*
.cache
nosetests.xml
coverage.xml
*.cover
*.py,cover
.hypothesis/
.pytest_cache/
cover/

# Translations
*.mo
*.pot

# Django stuff:
*.log
local_settings.py
db.sqlite3
db.sqlite3-journal

# Flask stuff:
instance/
.webassets-cache

# Scrapy stuff:
.scrapy

# Sphinx documentation
docs/_build/

# PyBuilder
.pybuilder/
target/

# Jupyter Notebook
.ipynb_checkpoints

# IPython
profile_default/
ipython_config.py

# pyenv
#   For a library or package, you might want to ignore these files since the code is
#   intended to run in multiple environments; otherwise, check them in:
# .python-version

# pipenv
#   According to pypa/pipenv#598, it is recommended to include Pipfile.lock in version control.
#   However, in case of collaboration, if having platform-specific dependencies or dependencies
#   having no cross-platform support, pipenv may install dependencies that don't work, or not
#   install all needed dependencies.
#Pipfile.lock

# poetry
#   Similar to Pipfile.lock, it is generally recommended to include poetry.lock in version control.
#   This is especially recommended for binary packages to ensure reproducibility, and is more
#   commonly ignored for libraries.
#   https://python-poetry.org/docs/basic-usage/#commit-your-poetrylock-file-to-version-control
#poetry.lock

# pdm
#   Similar to Pipfile.lock, it is generally recommended to include pdm.lock in version control.
#pdm.lock
#   pdm stores project-wide configurations in .pdm.toml, but it is recommended to not include it
#   in version control.
#   https://pdm.fming.dev/#use-with-ide
.pdm.toml

# PEP 582; used by e.g. github.com/David-OConnor/pyflow and github.com/pdm-project/pdm
__pypackages__/

# Celery stuff
celerybeat-schedule
celerybeat.pid

# SageMath parsed files
*.sage.py

# Environments
.env
.venv
env/
venv/
ENV/
env.bak/
venv.bak/

# Spyder project settings
.spyderproject
.spyproject

# Rope project settings
.ropeproject

# mkdocs documentation
/site

# mypy
.mypy_cache/
.dmypy.json
dmypy.json

# Pyre type checker
.pyre/

# pytype static type analyzer
.pytype/

# Cython debug symbols
cython_debug/

# PyCharm
#  JetBrains specific template is maintained in a separate JetBrains.gitignore that can
#  be found at https://github.com/github/gitignore/blob/main/Global/JetBrains.gitignore
#  and can be added to the global gitignore or merged into this file.  For a more nuclear
#  option (not recommended) you can uncomment the following to ignore the entire idea folder.
#.idea/

### Python Patch ###
# Poetry local configuration file - https://python-poetry.org/docs/configuration/#local-configuration
poetry.toml

# ruff
.ruff_cache/

# LSP config files
pyrightconfig.json

# End of https://www.toptal.com/developers/gitignore/api/python

.vscode/
.threestudio_cache/
outputs/
<<<<<<< HEAD
=======

# pretrained model weights
>>>>>>> 1f3ea634
*.ckpt<|MERGE_RESOLUTION|>--- conflicted
+++ resolved
@@ -178,9 +178,6 @@
 .vscode/
 .threestudio_cache/
 outputs/
-<<<<<<< HEAD
-=======
 
 # pretrained model weights
->>>>>>> 1f3ea634
 *.ckpt