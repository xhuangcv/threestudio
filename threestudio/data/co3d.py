import gzip
import json
import os
import warnings
from dataclasses import dataclass, field
from typing import List

import cv2
import numpy as np
import pytorch_lightning as pl
import torch
import torchvision.transforms.functional as TF
from PIL import Image
from torch.utils.data import DataLoader, Dataset, IterableDataset

from threestudio import register
from threestudio.data.uncond import (
    RandomCameraDataModuleConfig,
    RandomCameraDataset,
    RandomCameraIterableDataset,
)
from threestudio.utils.config import parse_structured
from threestudio.utils.misc import get_rank
from threestudio.utils.ops import (
<<<<<<< HEAD
    get_mvp_matrix,
    get_projection_matrix,
    get_ray_directions,
    get_rays,
)
from threestudio.utils.typing import *

=======
    get_ray_directions,
    get_rays,
    get_projection_matrix,
    get_mvp_matrix,
)
from threestudio.utils.typing import *
from threestudio.utils.config import parse_structured
from threestudio.data.uncond import (
    RandomCameraDataset,
    RandomCameraIterableDataset,
    RandomCameraDataModuleConfig,
)
import warnings
>>>>>>> 56ea5c45


def _load_16big_png_depth(depth_png) -> np.ndarray:
    with Image.open(depth_png) as depth_pil:
        # the image is stored with 16-bit depth but PIL reads it as I (32 bit).
        # we cast it to uint16, then reinterpret as float16, then cast to float32
        depth = (
            np.frombuffer(np.array(depth_pil, dtype=np.uint16), dtype=np.float16)
            .astype(np.float32)
            .reshape((depth_pil.size[1], depth_pil.size[0]))
        )
    return depth


def _load_depth(path, scale_adjustment) -> np.ndarray:
    if not path.lower().endswith(".png"):
        raise ValueError('unsupported depth file name "%s"' % path)

    d = _load_16big_png_depth(path) * scale_adjustment
    d[~np.isfinite(d)] = 0.0
    return d[None]  # fake feature channel


# Code adapted from https://github.com/eldar/snes/blob/473ff2b1f6/3rdparty/co3d/dataset/co3d_dataset.py
def _get_1d_bounds(arr):
    nz = np.flatnonzero(arr)
    return nz[0], nz[-1]


def get_bbox_from_mask(mask, thr, decrease_quant=0.05):
    # bbox in xywh
    masks_for_box = np.zeros_like(mask)
    while masks_for_box.sum() <= 1.0:
        masks_for_box = (mask > thr).astype(np.float32)
        thr -= decrease_quant
    if thr <= 0.0:
        warnings.warn(f"Empty masks_for_bbox (thr={thr}) => using full image.")

    x0, x1 = _get_1d_bounds(masks_for_box.sum(axis=-2))
    y0, y1 = _get_1d_bounds(masks_for_box.sum(axis=-1))

    return x0, y0, x1 - x0, y1 - y0


def get_clamp_bbox(bbox, box_crop_context=0.0, impath=""):
    # box_crop_context: rate of expansion for bbox
    # returns possibly expanded bbox xyxy as float

    # increase box size
    if box_crop_context > 0.0:
        c = box_crop_context
        bbox = bbox.astype(np.float32)
        bbox[0] -= bbox[2] * c / 2
        bbox[1] -= bbox[3] * c / 2
        bbox[2] += bbox[2] * c
        bbox[3] += bbox[3] * c

    if (bbox[2:] <= 1.0).any():
        warnings.warn(f"squashed image {impath}!!")
        return None

    # bbox[2:] = np.clip(bbox[2:], 2, )
    bbox[2:] = np.maximum(bbox[2:], 2)
    bbox[2:] += bbox[0:2] + 1  # convert to [xmin, ymin, xmax, ymax]
    # +1 because upper bound is not inclusive

    return bbox


def crop_around_box(tensor, bbox, impath=""):
    bbox[[0, 2]] = np.clip(bbox[[0, 2]], 0.0, tensor.shape[-2])
    bbox[[1, 3]] = np.clip(bbox[[1, 3]], 0.0, tensor.shape[-3])
    bbox = bbox.round().astype(np.longlong)
    return tensor[bbox[1] : bbox[3], bbox[0] : bbox[2], ...]


def resize_image(image, height, width, mode="bilinear"):
    if image.shape[:2] == (height, width):
        return image, 1.0, np.ones_like(image[..., :1])

    image = torch.from_numpy(image).permute(2, 0, 1)
    minscale = min(height / image.shape[-2], width / image.shape[-1])
    imre = torch.nn.functional.interpolate(
        image[None],
        scale_factor=minscale,
        mode=mode,
        align_corners=False if mode == "bilinear" else None,
        recompute_scale_factor=True,
    )[0]

    # pyre-fixme[19]: Expected 1 positional argument.
    imre_ = torch.zeros(image.shape[0], height, width)
    imre_[:, 0 : imre.shape[1], 0 : imre.shape[2]] = imre
    # pyre-fixme[6]: For 2nd param expected `int` but got `Optional[int]`.
    # pyre-fixme[6]: For 3rd param expected `int` but got `Optional[int]`.
    mask = torch.zeros(1, height, width)
    mask[:, 0 : imre.shape[1], 0 : imre.shape[2]] = 1.0
    return imre_.permute(1, 2, 0).numpy(), minscale, mask.permute(1, 2, 0).numpy()


# Code adapted from https://github.com/POSTECH-CVLab/PeRFception/data_util/co3d.py
def similarity_from_cameras(c2w, fix_rot=False, radius=1.0):
    """
    Get a similarity transform to normalize dataset
    from c2w (OpenCV convention) cameras
    :param c2w: (N, 4)
    :return T (4,4) , scale (float)
    """
    t = c2w[:, :3, 3]
    R = c2w[:, :3, :3]

    # (1) Rotate the world so that z+ is the up axis
    # we estimate the up axis by averaging the camera up axes
    ups = np.sum(R * np.array([0, -1.0, 0]), axis=-1)
    world_up = np.mean(ups, axis=0)
    world_up /= np.linalg.norm(world_up)

    up_camspace = np.array([0.0, 0.0, 1.0])
    c = (up_camspace * world_up).sum()
    cross = np.cross(world_up, up_camspace)
    skew = np.array(
        [
            [0.0, -cross[2], cross[1]],
            [cross[2], 0.0, -cross[0]],
            [-cross[1], cross[0], 0.0],
        ]
    )
    if c > -1:
        R_align = np.eye(3) + skew + (skew @ skew) * 1 / (1 + c)
    else:
        # In the unlikely case the original data has y+ up axis,
        # rotate 180-deg about x axis
        R_align = np.array([[-1.0, 0.0, 0.0], [0.0, 1.0, 0.0], [0.0, 0.0, 1.0]])

    if fix_rot:
        R_align = np.eye(3)
        R = np.eye(3)
    else:
        R = R_align @ R
    fwds = np.sum(R * np.array([0, 0.0, 1.0]), axis=-1)
    t = (R_align @ t[..., None])[..., 0]

    # (2) Recenter the scene using camera center rays
    # find the closest point to the origin for each camera's center ray
    nearest = t + (fwds * -t).sum(-1)[:, None] * fwds

    # median for more robustness
    translate = -np.median(nearest, axis=0)

    #  translate = -np.mean(t, axis=0)  # DEBUG

    transform = np.eye(4)
    transform[:3, 3] = translate
    transform[:3, :3] = R_align

    # (3) Rescale the scene using camera distances
    scale = radius / np.median(np.linalg.norm(t + translate, axis=-1))

    return transform, scale


@dataclass
class Co3dDataModuleConfig:
    root_dir: str = ""
    batch_size: int = 1
    height: int = 256
    width: int = 256
    load_preprocessed: bool = False
    cam_scale_factor: float = 0.95
    max_num_frames: int = 300
    v2_mode: bool = True
    use_mask: bool = True
    box_crop: bool = True
    box_crop_mask_thr: float = 0.4
    box_crop_context: float = 0.3
    train_num_rays: int = -1
    train_views: Optional[list] = None
    train_split: str = "train"
    val_split: str = "val"
    test_split: str = "test"
    scale_radius: float = 1.0
    use_random_camera: bool = True
    random_camera: dict = field(default_factory=dict)
    rays_noise_scale: float = 0.0
    render_path: str = "circle"


class Co3dDatasetBase:
    def setup(self, cfg, split):
        self.split = split
        self.rank = get_rank()
        self.cfg: Co3dDataModuleConfig = cfg

        if self.cfg.use_random_camera:
            random_camera_cfg = parse_structured(
                RandomCameraDataModuleConfig, self.cfg.get("random_camera", {})
            )
            if split == "train":
                self.random_pose_generator = RandomCameraIterableDataset(
                    random_camera_cfg
                )
            else:
                self.random_pose_generator = RandomCameraDataset(
                    random_camera_cfg, split
                )

        self.use_mask = self.cfg.use_mask
        cam_scale_factor = self.cfg.cam_scale_factor

        assert os.path.exists(self.cfg.root_dir), f"{self.cfg.root_dir} doesn't exist!"

        cam_trans = np.diag(np.array([-1, -1, 1, 1], dtype=np.float32))
        scene_number = self.cfg.root_dir.split("/")[-1]
        json_path = os.path.join(self.cfg.root_dir, "..", "frame_annotations.jgz")
        with gzip.open(json_path, "r") as fp:
            all_frames_data = json.load(fp)

        frame_data, images, intrinsics, extrinsics, image_sizes = [], [], [], [], []
        masks = []
        depths = []

        for temporal_data in all_frames_data:
            if temporal_data["sequence_name"] == scene_number:
                frame_data.append(temporal_data)

        self.all_directions = []
        self.all_fg_masks = []
        for frame in frame_data:
            if "unseen" in frame["meta"]["frame_type"]:
                continue
            img = cv2.imread(
                os.path.join(self.cfg.root_dir, "..", "..", frame["image"]["path"])
            )
            img = cv2.cvtColor(img, cv2.COLOR_BGR2RGB) / 255.0

            # TODO: use estimated depth
            depth = _load_depth(
                os.path.join(self.cfg.root_dir, "..", "..", frame["depth"]["path"]),
                frame["depth"]["scale_adjustment"],
            )[0]

            H, W = frame["image"]["size"]
            image_size = np.array([H, W])
            fxy = np.array(frame["viewpoint"]["focal_length"])
            cxy = np.array(frame["viewpoint"]["principal_point"])
            R = np.array(frame["viewpoint"]["R"])
            T = np.array(frame["viewpoint"]["T"])

            if self.cfg.v2_mode:
                min_HW = min(W, H)
                image_size_half = np.array([W * 0.5, H * 0.5], dtype=np.float32)
                scale_arr = np.array([min_HW * 0.5, min_HW * 0.5], dtype=np.float32)
                fxy_x = fxy * scale_arr
                prp_x = np.array([W * 0.5, H * 0.5], dtype=np.float32) - cxy * scale_arr
                cxy = (image_size_half - prp_x) / image_size_half
                fxy = fxy_x / image_size_half

            scale_arr = np.array([W * 0.5, H * 0.5], dtype=np.float32)
            focal = fxy * scale_arr
            prp = -1.0 * (cxy - 1.0) * scale_arr

            pose = np.eye(4)
            pose[:3, :3] = R
            pose[:3, 3:] = -R @ T[..., None]
            # original camera: x left, y up, z in (Pytorch3D)
            # transformed camera: x right, y down, z in (OpenCV)
            pose = pose @ cam_trans
            intrinsic = np.array(
                [
                    [focal[0], 0.0, prp[0], 0.0],
                    [0.0, focal[1], prp[1], 0.0],
                    [0.0, 0.0, 1.0, 0.0],
                    [0.0, 0.0, 0.0, 1.0],
                ]
            )

            if any([np.all(pose == _pose) for _pose in extrinsics]):
                continue

            image_sizes.append(image_size)
            intrinsics.append(intrinsic)
            extrinsics.append(pose)
            images.append(img)
            depths.append(depth)
            self.all_directions.append(get_ray_directions(W, H, focal, prp))

            # vis_utils.vis_depth_pcd([depth], [pose], intrinsic, [(img * 255).astype(np.uint8)])

            if self.use_mask:
                mask = np.array(
                    Image.open(
                        os.path.join(
                            self.cfg.root_dir, "..", "..", frame["mask"]["path"]
                        )
                    )
                )
                mask = mask.astype(np.float32) / 255.0  # (h, w)
            else:
                mask = torch.ones_like(img[..., 0])
            self.all_fg_masks.append(mask)

        intrinsics = np.stack(intrinsics)
        extrinsics = np.stack(extrinsics)
        image_sizes = np.stack(image_sizes)
        self.all_directions = torch.stack(self.all_directions, dim=0)
        self.all_fg_masks = np.stack(self.all_fg_masks, 0)

        H_median, W_median = np.median(
            np.stack([image_size for image_size in image_sizes]), axis=0
        )

        H_inlier = np.abs(image_sizes[:, 0] - H_median) / H_median < 0.1
        W_inlier = np.abs(image_sizes[:, 1] - W_median) / W_median < 0.1
        inlier = np.logical_and(H_inlier, W_inlier)
        dists = np.linalg.norm(
            extrinsics[:, :3, 3] - np.median(extrinsics[:, :3, 3], axis=0), axis=-1
        )
        med = np.median(dists)
        good_mask = dists < (med * 5.0)
        inlier = np.logical_and(inlier, good_mask)

        if inlier.sum() != 0:
            intrinsics = intrinsics[inlier]
            extrinsics = extrinsics[inlier]
            image_sizes = image_sizes[inlier]
            images = [images[i] for i in range(len(inlier)) if inlier[i]]
            depths = [depths[i] for i in range(len(inlier)) if inlier[i]]
            self.all_directions = self.all_directions[inlier]
            self.all_fg_masks = self.all_fg_masks[inlier]

        extrinsics = np.stack(extrinsics)
        T, sscale = similarity_from_cameras(extrinsics, radius=self.cfg.scale_radius)
        extrinsics = T @ extrinsics

        extrinsics[:, :3, 3] *= sscale * cam_scale_factor

        depths = [depth * sscale * cam_scale_factor for depth in depths]

        num_frames = len(extrinsics)

        if self.cfg.max_num_frames < num_frames:
            num_frames = self.cfg.max_num_frames
            extrinsics = extrinsics[:num_frames]
            intrinsics = intrinsics[:num_frames]
            image_sizes = image_sizes[:num_frames]
            images = images[:num_frames]
            depths = depths[:num_frames]
            self.all_directions = self.all_directions[:num_frames]
            self.all_fg_masks = self.all_fg_masks[:num_frames]

        if self.cfg.box_crop:
            print("cropping...")
            crop_masks = []
            crop_imgs = []
            crop_depths = []
            crop_directions = []
            crop_xywhs = []
            max_sl = 0
            for i in range(num_frames):
                bbox_xywh = np.array(
                    get_bbox_from_mask(self.all_fg_masks[i], self.cfg.box_crop_mask_thr)
                )
                clamp_bbox_xywh = get_clamp_bbox(bbox_xywh, self.cfg.box_crop_context)
                max_sl = max(clamp_bbox_xywh[2] - clamp_bbox_xywh[0], max_sl)
                max_sl = max(clamp_bbox_xywh[3] - clamp_bbox_xywh[1], max_sl)
                mask = crop_around_box(self.all_fg_masks[i][..., None], clamp_bbox_xywh)
                img = crop_around_box(images[i], clamp_bbox_xywh)
                depth = crop_around_box(depths[i][..., None], clamp_bbox_xywh)

                # resize to the same shape
                mask, _, _ = resize_image(mask, self.cfg.height, self.cfg.width)
                depth, _, _ = resize_image(depth, self.cfg.height, self.cfg.width)
                img, scale, _ = resize_image(img, self.cfg.height, self.cfg.width)
                fx, fy, cx, cy = (
                    intrinsics[i][0, 0],
                    intrinsics[i][1, 1],
                    intrinsics[i][0, 2],
                    intrinsics[i][1, 2],
                )

                crop_masks.append(mask)
                crop_imgs.append(img)
                crop_depths.append(depth)
                crop_xywhs.append(clamp_bbox_xywh)
                crop_directions.append(
                    get_ray_directions(
                        self.cfg.height,
                        self.cfg.width,
                        (fx * scale, fy * scale),
                        (
                            (cx - clamp_bbox_xywh[0]) * scale,
                            (cy - clamp_bbox_xywh[1]) * scale,
                        ),
                    )
                )

            # # pad all images to the same shape
            # for i in range(num_frames):
            #     uh = (max_sl - crop_imgs[i].shape[0]) // 2 # h
            #     dh = max_sl - crop_imgs[i].shape[0] - uh
            #     lw = (max_sl - crop_imgs[i].shape[1]) // 2
            #     rw = max_sl - crop_imgs[i].shape[1] - lw
            #     crop_masks[i] = np.pad(crop_masks[i], pad_width=((uh, dh), (lw, rw), (0, 0)), mode='constant', constant_values=0.)
            #     crop_imgs[i] = np.pad(crop_imgs[i], pad_width=((uh, dh), (lw, rw), (0, 0)), mode='constant', constant_values=1.)
            #     crop_depths[i] = np.pad(crop_depths[i], pad_width=((uh, dh), (lw, rw), (0, 0)), mode='constant', constant_values=0.)
            #     fx, fy, cx, cy = intrinsics[i][0, 0], intrinsics[i][1, 1], intrinsics[i][0, 2], intrinsics[i][1, 2]
            #     crop_directions.append(get_ray_directions(max_sl, max_sl, (fx, fy), (cx - crop_xywhs[i][0] + lw, cy - crop_xywhs[i][1] + uh)))
            # self.w, self.h = max_sl, max_sl

            images = crop_imgs
            depths = crop_depths
            self.all_fg_masks = np.stack(crop_masks, 0)
            self.all_directions = torch.from_numpy(np.stack(crop_directions, 0))

        # self.width, self.height = self.w, self.h

        self.all_c2w = torch.from_numpy(
            (
                extrinsics
                @ np.diag(np.array([1, -1, -1, 1], dtype=np.float32))[None, ...]
            )[..., :3, :4]
        )
        self.all_images = torch.from_numpy(np.stack(images, axis=0))
        self.all_depths = torch.from_numpy(np.stack(depths, axis=0))

        # self.all_c2w = []
        # self.all_images = []
        # for i in range(num_frames):
        #     # convert to: x right, y up, z back (OpenGL)
        #     c2w = torch.from_numpy(extrinsics[i] @ np.diag(np.array([1, -1, -1, 1], dtype=np.float32)))[:3, :4]
        #     self.all_c2w.append(c2w)
        #     img = torch.from_numpy(images[i])
        #     self.all_images.append(img)

        # TODO: save data for fast loading next time
        if self.cfg.load_preprocessed and os.path.exists(
            self.cfg.root_dir, "nerf_preprocessed.npy"
        ):
            pass

        i_all = np.arange(num_frames)

        if self.cfg.train_views is None:
            i_test = i_all[::10]
            i_val = i_test
            i_train = np.array([i for i in i_all if not i in i_test])
        else:
            # use provided views
            i_train = self.cfg.train_views
            i_test = np.array([i for i in i_all if not i in i_train])
            i_val = i_test

        if self.split == "train":
            print("[INFO] num of train views: ", len(i_train))
            print("[INFO] train view ids = ", i_train)

        i_split = {"train": i_train, "val": i_val, "test": i_all}

        # if self.split == 'test':
        #     self.all_c2w = create_spheric_poses(self.all_c2w[:,:,3], n_steps=self.cfg.n_test_traj_steps)
        #     self.all_images = torch.zeros((self.cfg.n_test_traj_steps, self.h, self.w, 3), dtype=torch.float32)
        #     self.all_fg_masks = torch.zeros((self.cfg.n_test_traj_steps, self.h, self.w), dtype=torch.float32)
        #     self.directions = self.directions[0].to(self.rank)
        # else:
        self.all_images, self.all_c2w = (
            self.all_images[i_split[self.split]],
            self.all_c2w[i_split[self.split]],
        )
        self.all_directions = self.all_directions[i_split[self.split]].to(self.rank)
        self.all_fg_masks = torch.from_numpy(self.all_fg_masks)[i_split[self.split]]
        self.all_depths = self.all_depths[i_split[self.split]]
        # if render_random_pose:
        #     render_poses = random_pose(extrinsics[i_all], 50)
        # elif render_scene_interp:
        #     render_poses = pose_interp(extrinsics[i_all], interp_fac)
        # render_poses = spherical_poses(sscale * cam_scale_factor * np.eye(4))

        # near, far = 0., 1.
        # ndc_coeffs = (-1., -1.)

        self.all_c2w, self.all_images, self.all_fg_masks = (
            self.all_c2w.float().to(self.rank),
            self.all_images.float().to(self.rank),
            self.all_fg_masks.float().to(self.rank),
        )

        # self.all_c2w, self.all_images, self.all_fg_masks = \
        #         self.all_c2w.float(), \
        #         self.all_images.float(), \
        #         self.all_fg_masks.float()

        self.all_depths = self.all_depths.float().to(self.rank)

    def get_all_images(self):
        return self.all_images


class Co3dDataset(Dataset, Co3dDatasetBase):
    def __init__(self, cfg, split):
        self.setup(cfg, split)

    def __len__(self):
        if self.split == "test":
            if self.cfg.render_path == "circle":
                return len(self.random_pose_generator)
            else:
                return len(self.all_images)
        else:
            return len(self.random_pose_generator)
            # return len(self.all_images)

    def prepare_data(self, index):
        # prepare batch data here
        c2w = self.all_c2w[index]
        light_positions = c2w[..., :3, -1]
        directions = self.all_directions[index]
        rays_o, rays_d = get_rays(
            directions, c2w, keepdim=True, noise_scale=self.cfg.rays_noise_scale
        )
        rgb = self.all_images[index]
        depth = self.all_depths[index]
        mask = self.all_fg_masks[index]

        # TODO: get projection matrix and mvp matrix
        # proj_mtx = get_projection_matrix()

        batch = {
            "rays_o": rays_o,
            "rays_d": rays_d,
            "mvp_mtx": 0,
            "camera_positions": c2w[..., :3, -1],
            "light_positions": light_positions,
            "elevation": 0,
            "azimuth": 0,
            "camera_distances": 0,
            "rgb": rgb,
            "depth": depth,
            "mask": mask,
        }

        # c2w = self.all_c2w[index]
        # return {
        #     'index': index,
        #     'c2w': c2w,
        #     'light_positions': c2w[:3, -1],
        #     'H': self.h,
        #     'W': self.w
        # }

        return batch

    def __getitem__(self, index):
        if self.split == "test":
            if self.cfg.render_path == "circle":
                return self.random_pose_generator[index]
            else:
                return self.prepare_data(index)
        else:
            return self.random_pose_generator[index]


class Co3dIterableDataset(IterableDataset, Co3dDatasetBase):
    def __init__(self, cfg, split):
        self.setup(cfg, split)
        self.idx = 0
        self.image_perm = torch.randperm(len(self.all_images))

    def __iter__(self):
        while True:
            yield {}

    def collate(self, batch) -> Dict[str, Any]:
        idx = self.image_perm[self.idx]
        # prepare batch data here
        c2w = self.all_c2w[idx][None]
        light_positions = c2w[..., :3, -1]
        directions = self.all_directions[idx][None]
        rays_o, rays_d = get_rays(
            directions, c2w, keepdim=True, noise_scale=self.cfg.rays_noise_scale
        )
        rgb = self.all_images[idx][None]
        depth = self.all_depths[idx][None]
        mask = self.all_fg_masks[idx][None]

        if (
            self.cfg.train_num_rays != -1
            and self.cfg.train_num_rays < self.cfg.height * self.cfg.width
        ):
            _, height, width, _ = rays_o.shape
            x = torch.randint(
                0, width, size=(self.cfg.train_num_rays,), device=rays_o.device
            )
            y = torch.randint(
                0, height, size=(self.cfg.train_num_rays,), device=rays_o.device
            )

            rays_o = rays_o[:, y, x].unsqueeze(-2)
            rays_d = rays_d[:, y, x].unsqueeze(-2)
            directions = directions[:, y, x].unsqueeze(-2)
            rgb = rgb[:, y, x].unsqueeze(-2)
            mask = mask[:, y, x].unsqueeze(-2)
            depth = depth[:, y, x].unsqueeze(-2)

        # TODO: get projection matrix and mvp matrix
        # proj_mtx = get_projection_matrix()

        batch = {
            "rays_o": rays_o,
            "rays_d": rays_d,
            "mvp_mtx": None,
            "camera_positions": c2w[..., :3, -1],
            "light_positions": light_positions,
            "elevation": None,
            "azimuth": None,
            "camera_distances": None,
            "rgb": rgb,
            "depth": depth,
            "mask": mask,
        }

        if self.cfg.use_random_camera:
            batch["random_camera"] = self.random_pose_generator.collate(None)

        # prepare batch data in system
        # c2w = self.all_c2w[idx][None]

        # batch = {
        #     'index': torch.tensor([idx]),
        #     'c2w': c2w,
        #     'light_positions': c2w[..., :3, -1],
        #     'H': self.h,
        #     'W': self.w
        # }

        self.idx += 1
        if self.idx == len(self.all_images):
            self.idx = 0
            self.image_perm = torch.randperm(len(self.all_images))
        # self.idx = (self.idx + 1) % len(self.all_images)

        return batch


@register("co3d-datamodule")
class Co3dDataModule(pl.LightningDataModule):
    def __init__(self, cfg: Optional[Union[dict, DictConfig]] = None) -> None:
        super().__init__()
        self.cfg = parse_structured(Co3dDataModuleConfig, cfg)

    def setup(self, stage=None):
        if stage in [None, "fit"]:
            self.train_dataset = Co3dIterableDataset(self.cfg, self.cfg.train_split)
        if stage in [None, "fit", "validate"]:
            self.val_dataset = Co3dDataset(self.cfg, self.cfg.val_split)
        if stage in [None, "test"]:
            self.test_dataset = Co3dDataset(self.cfg, self.cfg.test_split)
        if stage in [None, "predict"]:
            self.predict_dataset = Co3dDataset(self.cfg, self.cfg.train_split)

    def prepare_data(self):
        pass

    def general_loader(self, dataset, batch_size, collate_fn=None) -> DataLoader:
        sampler = None
        return DataLoader(
            dataset,
            num_workers=0,
            batch_size=batch_size,
            # pin_memory=True,
            collate_fn=collate_fn,
        )

    def train_dataloader(self):
        return self.general_loader(
            self.train_dataset, batch_size=1, collate_fn=self.train_dataset.collate
        )

    def val_dataloader(self):
        return self.general_loader(self.val_dataset, batch_size=1)

    def test_dataloader(self):
        return self.general_loader(self.test_dataset, batch_size=1)

    def predict_dataloader(self):
        return self.general_loader(self.predict_dataset, batch_size=1)<|MERGE_RESOLUTION|>--- conflicted
+++ resolved
@@ -22,7 +22,6 @@
 from threestudio.utils.config import parse_structured
 from threestudio.utils.misc import get_rank
 from threestudio.utils.ops import (
-<<<<<<< HEAD
     get_mvp_matrix,
     get_projection_matrix,
     get_ray_directions,
@@ -30,21 +29,6 @@
 )
 from threestudio.utils.typing import *
 
-=======
-    get_ray_directions,
-    get_rays,
-    get_projection_matrix,
-    get_mvp_matrix,
-)
-from threestudio.utils.typing import *
-from threestudio.utils.config import parse_structured
-from threestudio.data.uncond import (
-    RandomCameraDataset,
-    RandomCameraIterableDataset,
-    RandomCameraDataModuleConfig,
-)
-import warnings
->>>>>>> 56ea5c45
 
 
 def _load_16big_png_depth(depth_png) -> np.ndarray:
