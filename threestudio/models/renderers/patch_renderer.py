from dataclasses import dataclass

import torch
import torch.nn.functional as F

import threestudio
from threestudio.models.background.base import BaseBackground
from threestudio.models.geometry.base import BaseImplicitGeometry
from threestudio.models.materials.base import BaseMaterial
from threestudio.models.renderers.base import VolumeRenderer
from threestudio.utils.typing import *


@threestudio.register("patch-renderer")
class PatchRenderer(VolumeRenderer):
    @dataclass
    class Config(VolumeRenderer.Config):
        patch_size: int = 128
        base_renderer_type: str = ""
        base_renderer: Optional[VolumeRenderer.Config] = None
        global_detach: bool = False
        global_downsample: int = 4
<<<<<<< HEAD

=======
        global_prune: bool = True
        mode: str = "patch" # patch or interval
        block_nums: Tuple = (2, 2)
    
>>>>>>> 8bcfa6ec
    cfg: Config

    def configure(
        self,
        geometry: BaseImplicitGeometry,
        material: BaseMaterial,
        background: BaseBackground,
    ) -> None:
        self.base_renderer = threestudio.find(self.cfg.base_renderer_type)(
            self.cfg.base_renderer,
            geometry=geometry,
            material=material,
            background=background,
        )

    def forward(
        self,
        rays_o: Float[Tensor, "B H W 3"],
        rays_d: Float[Tensor, "B H W 3"],
        light_positions: Float[Tensor, "B 3"],
        bg_color: Optional[Tensor] = None,
        **kwargs
    ) -> Dict[str, Float[Tensor, "..."]]:
        B, H, W, _ = rays_o.shape
<<<<<<< HEAD

        if self.base_renderer.training:
            downsample = self.cfg.global_downsample
            global_rays_o = torch.nn.functional.interpolate(
                rays_o.permute(0, 3, 1, 2),
                (H // downsample, W // downsample),
                mode="bilinear",
            ).permute(0, 2, 3, 1)
            global_rays_d = torch.nn.functional.interpolate(
                rays_d.permute(0, 3, 1, 2),
                (H // downsample, W // downsample),
                mode="bilinear",
            ).permute(0, 2, 3, 1)
            out_global = self.base_renderer(
                global_rays_o, global_rays_d, light_positions, bg_color, **kwargs
            )

            PS = self.cfg.patch_size
            patch_x = torch.randint(0, W - PS, (1,)).item()
            patch_y = torch.randint(0, H - PS, (1,)).item()
            patch_rays_o = rays_o[:, patch_y : patch_y + PS, patch_x : patch_x + PS]
            patch_rays_d = rays_d[:, patch_y : patch_y + PS, patch_x : patch_x + PS]
            out = self.base_renderer(
                patch_rays_o, patch_rays_d, light_positions, bg_color, **kwargs
            )

            valid_patch_key = []
            for key in out:
                if torch.is_tensor(out[key]):
                    if len(out[key].shape) == len(out["comp_rgb"].shape):
                        if out[key][..., 0].shape == out["comp_rgb"][..., 0].shape:
                            valid_patch_key.append(key)
            for key in valid_patch_key:
                out_global[key] = F.interpolate(
                    out_global[key].permute(0, 3, 1, 2), (H, W), mode="bilinear"
                ).permute(0, 2, 3, 1)
                if self.cfg.global_detach:
                    out_global[key] = out_global[key].detach()
                out_global[key][
                    :, patch_y : patch_y + PS, patch_x : patch_x + PS
                ] = out[key]
            out = out_global
=======
        
        valid_patch_key = []
        out_global = {}
        if self.base_renderer.training:
            if self.cfg.mode == "interval":
                YI = self.cfg.block_nums[0]
                XI = self.cfg.block_nums[1]
                
                MAX_N = self.base_renderer.cfg.train_max_nums
                for i in range(YI):
                    for j in range(XI):
                        int_rays_o = rays_o[:, i::YI, j::XI]
                        int_rays_d = rays_d[:, i::YI, j::XI]
                        if MAX_N > 0:
                            self.base_renderer.cfg.train_max_nums = MAX_N // (YI*XI)
                        out = self.base_renderer(int_rays_o, int_rays_d, light_positions, bg_color, **kwargs)
                        if len(valid_patch_key) == 0:
                            for key in out:
                                if torch.is_tensor(out[key]):
                                    if len(out[key].shape) == len(out["comp_rgb"].shape):
                                        if out[key][..., 0].shape == out["comp_rgb"][..., 0].shape:
                                            valid_patch_key.append(key)
                                            out_global[key] = torch.zeros(B, H, W, out[key].shape[-1], dtype=out[key].dtype, device=out[key].device)
                                    if len(out[key].shape) == len(out["weights"].shape):
                                        if out[key][..., 0].shape == out["weights"][..., 0].shape:
                                            valid_patch_key.append(key)
                                            out_global[key] = []
                        for key in valid_patch_key:
                            if torch.is_tensor(out_global[key]):
                                out_global[key][:, i::YI, j::XI] = out[key]
                            else:
                                out_global[key].append(out[key])
                for key in valid_patch_key:    
                    if not torch.is_tensor(out_global[key]):
                        out_global[key] = torch.cat(out_global[key], dim=0)
                self.base_renderer.cfg.train_max_nums = MAX_N
                out = out_global
            else:
                downsample = self.cfg.global_downsample
                global_rays_o = torch.nn.functional.interpolate(
                    rays_o.permute(0, 3, 1, 2), (H // downsample, W // downsample), mode='bilinear'
                ).permute(0, 2, 3, 1)
                global_rays_d = torch.nn.functional.interpolate(
                    rays_d.permute(0, 3, 1, 2), (H // downsample, W // downsample), mode='bilinear'
                ).permute(0, 2, 3, 1)
                if not self.cfg.global_prune:
                    grid_prune = self.base_renderer.cfg.grid_prune
                    self.base_renderer.cfg.grid_prune = False
                out_global = self.base_renderer(global_rays_o, global_rays_d, light_positions, bg_color, **kwargs)
                if not self.cfg.global_prune:
                    self.base_renderer.cfg.grid_prune = grid_prune
                
                PS = min(self.cfg.patch_size, min(H, W))
                patch_x = torch.randint(0, W-PS+1, (1,)).item()
                patch_y = torch.randint(0, H-PS+1, (1,)).item()
                patch_rays_o = rays_o[:, patch_y:patch_y+PS, patch_x:patch_x+PS]
                patch_rays_d = rays_d[:, patch_y:patch_y+PS, patch_x:patch_x+PS]
                out = self.base_renderer(patch_rays_o, patch_rays_d, light_positions, bg_color, **kwargs)

                valid_patch_key = []
                for key in out:
                    if torch.is_tensor(out[key]):
                        if len(out[key].shape) == len(out["comp_rgb"].shape):
                            if out[key][..., 0].shape == out["comp_rgb"][..., 0].shape:
                                valid_patch_key.append(key)
                for key in valid_patch_key:
                    out_global[key] = F.interpolate(
                        out_global[key].permute(0, 3, 1, 2), (H, W), mode='bilinear'
                    ).permute(0, 2, 3, 1)
                    if self.cfg.global_detach:
                        out_global[key] = out_global[key].detach()
                    out_global[key][:, patch_y:patch_y+PS, patch_x:patch_x+PS] = out[key]
                out = out_global
>>>>>>> 8bcfa6ec
        else:
            out = self.base_renderer(
                rays_o, rays_d, light_positions, bg_color, **kwargs
            )

        return out

    def update_step(
        self, epoch: int, global_step: int, on_load_weights: bool = False
    ) -> None:
        self.base_renderer.update_step(epoch, global_step, on_load_weights)

    def train(self, mode=True):
        return self.base_renderer.train(mode)

    def eval(self):
        return self.base_renderer.eval()<|MERGE_RESOLUTION|>--- conflicted
+++ resolved
@@ -20,14 +20,10 @@
         base_renderer: Optional[VolumeRenderer.Config] = None
         global_detach: bool = False
         global_downsample: int = 4
-<<<<<<< HEAD
-
-=======
         global_prune: bool = True
         mode: str = "patch" # patch or interval
         block_nums: Tuple = (2, 2)
     
->>>>>>> 8bcfa6ec
     cfg: Config
 
     def configure(
@@ -52,50 +48,6 @@
         **kwargs
     ) -> Dict[str, Float[Tensor, "..."]]:
         B, H, W, _ = rays_o.shape
-<<<<<<< HEAD
-
-        if self.base_renderer.training:
-            downsample = self.cfg.global_downsample
-            global_rays_o = torch.nn.functional.interpolate(
-                rays_o.permute(0, 3, 1, 2),
-                (H // downsample, W // downsample),
-                mode="bilinear",
-            ).permute(0, 2, 3, 1)
-            global_rays_d = torch.nn.functional.interpolate(
-                rays_d.permute(0, 3, 1, 2),
-                (H // downsample, W // downsample),
-                mode="bilinear",
-            ).permute(0, 2, 3, 1)
-            out_global = self.base_renderer(
-                global_rays_o, global_rays_d, light_positions, bg_color, **kwargs
-            )
-
-            PS = self.cfg.patch_size
-            patch_x = torch.randint(0, W - PS, (1,)).item()
-            patch_y = torch.randint(0, H - PS, (1,)).item()
-            patch_rays_o = rays_o[:, patch_y : patch_y + PS, patch_x : patch_x + PS]
-            patch_rays_d = rays_d[:, patch_y : patch_y + PS, patch_x : patch_x + PS]
-            out = self.base_renderer(
-                patch_rays_o, patch_rays_d, light_positions, bg_color, **kwargs
-            )
-
-            valid_patch_key = []
-            for key in out:
-                if torch.is_tensor(out[key]):
-                    if len(out[key].shape) == len(out["comp_rgb"].shape):
-                        if out[key][..., 0].shape == out["comp_rgb"][..., 0].shape:
-                            valid_patch_key.append(key)
-            for key in valid_patch_key:
-                out_global[key] = F.interpolate(
-                    out_global[key].permute(0, 3, 1, 2), (H, W), mode="bilinear"
-                ).permute(0, 2, 3, 1)
-                if self.cfg.global_detach:
-                    out_global[key] = out_global[key].detach()
-                out_global[key][
-                    :, patch_y : patch_y + PS, patch_x : patch_x + PS
-                ] = out[key]
-            out = out_global
-=======
         
         valid_patch_key = []
         out_global = {}
@@ -169,7 +121,6 @@
                         out_global[key] = out_global[key].detach()
                     out_global[key][:, patch_y:patch_y+PS, patch_x:patch_x+PS] = out[key]
                 out = out_global
->>>>>>> 8bcfa6ec
         else:
             out = self.base_renderer(
                 rays_o, rays_d, light_positions, bg_color, **kwargs
